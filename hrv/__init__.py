--- conflicted
+++ resolved
@@ -20,8 +20,4 @@
 import hrv.classical as classical
 import hrv.utils as utils
 
-<<<<<<< HEAD
-__version__ = '0.1.2dev0'
-=======
-__version__ = '0.1.1.dev0'
->>>>>>> b6f36be4
+__version__ = '0.1.1.dev0'