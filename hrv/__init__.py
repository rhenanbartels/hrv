# coding: utf-8

# Copyright 2015-2016 Rhenan Bartels <https://github.com/rhenanbartels/hrv/>
#
#    This program is free software: you can redistribute it and/or modify
#    it under the terms of the GNU General Public License as published by
#    the Free Software Foundation, either version 3 of the License, or
#    (at your option) any later version.
#
#    This program is distributed in the hope that it will be useful,
#    but WITHOUT ANY WARRANTY; without even the implied warranty of
#    MERCHANTABILITY or FITNESS FOR A PARTICULAR PURPOSE.  See the
#    GNU General Public License for more details.
#
#    You should have received a copy of the GNU General Public License
#    along with this program.  If not, see <http://www.gnu.org/licenses/>.

# General imports

import hrv.classical as classical
import hrv.utils as utils

<<<<<<< HEAD
__version__ = '0.2.4'
=======
__version__ = '0.2.5'
>>>>>>> 0377acf1
<|MERGE_RESOLUTION|>--- conflicted
+++ resolved
@@ -20,8 +20,4 @@
 import hrv.classical as classical
 import hrv.utils as utils
 
-<<<<<<< HEAD
-__version__ = '0.2.4'
-=======
-__version__ = '0.2.5'
->>>>>>> 0377acf1
+__version__ = '0.2.5'