--- conflicted
+++ resolved
@@ -443,14 +443,9 @@
     def setup_class(self):
         self.rri = RRi(FAKE_RRI, time=[4, 5, 6, 7])
 
-<<<<<<< HEAD
-        with mock.patch('hrv.rri.plt.show'):
-            fig, ax = rri.plot()
-=======
     def test_return_figure_objects(self):
         with mock.patch('hrv.rri.plt.show'):
             fig, ax = self.rri.plot()
->>>>>>> ffbaf724
 
         assert isinstance(fig, matplotlib.figure.Figure)
         assert isinstance(ax, matplotlib.figure.Axes)
@@ -518,10 +513,6 @@
             ('sd2_l', 'sd1_l'), ('SD1: 29.65ms', 'SD2: 30.00ms')
         )
 
-<<<<<<< HEAD
-        with mock.patch('hrv.rri.plt.show'):
-            rri.plot(ax=ax)
-
     def test_return_fig_and_axes_hist_method(self):
         rri = RRi(FAKE_RRI, time=[4, 5, 6, 7])
 
@@ -529,8 +520,4 @@
             fig, ax = rri.hist()
 
         assert isinstance(fig, matplotlib.figure.Figure)
-        assert isinstance(ax, matplotlib.figure.Axes)
-=======
-        assert returned_fig == fig_mock
-        assert returned_ax == ax_mock
->>>>>>> ffbaf724
+        assert isinstance(ax, matplotlib.figure.Axes)